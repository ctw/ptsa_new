#emacs: -*- mode: python-mode; py-indent-offset: 4; indent-tabs-mode: nil -*-
#ex: set sts=4 ts=4 sw=4 et:
### ### ### ### ### ### ### ### ### ### ### ### ### ### ### ### ### ### ### ##
#
#   See the COPYING file distributed along with the PTSA package for the
#   copyright and license terms.
#
### ### ### ### ### ### ### ### ### ### ### ### ### ### ### ### ### ### ### ##

import sys
import numpy as N
from scipy import unwrap
import scipy.stats as stats
from scipy.fftpack import fft,ifft

from ptsa.filt import decimate
from ptsa.helper import reshapeTo2D,reshapeFrom2D,nextPow2,centered
from ptsa.data import TimeSeries,Dim,Dims,DimData
from ptsa.fixed_scipy import morlet as morlet_wavelet

def morlet_multi(freqs, widths, samplerate,
                 sampling_window=7, complete=True):
    """
    Calculate Morlet wavelets with the total energy normalized to 1.
    
    Calls the scipy.signal.wavelet.morlet() function to generate
    Morlet wavelets with the specified frequencies, samplerate, and
    widths (in cycles); see the docstring for the scipy morlet function
    for details. These wavelets are normalized before they are returned.
    
    Parameters
    ----------
    freqs : {int, float, array_like of ints or floats}
        The frequencies of the Morlet wavelets.
    widths : {int, float, array_like of ints or floats}
        The width(s) of the wavelets in cycles. If only one width is passed
        in, all wavelets have the same width. If len(widths)==len(freqs),
        each frequency is paired with a corresponding width. If
        1<len(widths)<len(freqs), len(freqs) must be evenly divisible by
        len(widths) (i.e., len(freqs)%len(widths)==0). In this case widths
        are repeated such that (1/len(widths))*len(freq) neigboring wavelets
        have the same width -- e.g., if len(widths)==2, the the first and
        second half of the wavelets have widths of widths[0] and width[1]
        respectively, and if len(widths)==3 the first, middle, and last
        third of wavelets have widths of widths[0], widths[1], and widths[2]
        respectively.
    samplerate : {float}
        The sample rate of the signal (e.g., 200 Hz).
    sampling_window : {float}
        How much of the wavelet is sampled. As sampling_window increases,
        the number of samples increases and thus the samples near the edge
        approach zero increasingly closely. The number of samples are
        determined from the wavelet(s) with the largest standard deviation
        in the time domain. All other wavelets are therefore guaranteed to
        approach zero better at the edges. A value >= 7 is recommended.
    complete : {bool}
        Whether to generate a complete or standard approximation to
        the complete version of a Morlet wavelet. Complete should be True,
        especially for low (<=5) values of width. See
        scipy.signal.wavelet.morlet() for details.
    
    Returns
    -------
    A 2-D (frequencies * samples) array of Morlet wavelets.
    
    Notes
    -----
    The in scipy versions <= 0.6.0, the scipy.signal.wavelet.morlet()
    code contains a bug. Until it is fixed in a stable release, this
    code calls a local fixed version of the scipy function.
    
    Examples
    --------
    >>> wavelet = morlet_multi(10,5,200)
    >>> wavelet.shape
    (1, 112)
    >>> wavelet = morlet_multi([10,20,30],5,200)
    >>> wavelet.shape
    (3, 112)
    >>> wavelet = morlet_multi([10,20,30],[5,6,7],200)
    >>> wavelet.shape
    (3, 112)
    """
    # ensure the proper dimensions
    freqs = N.atleast_1d(freqs)
    widths = N.atleast_1d(widths)

    # make len(widths)==len(freqs):
    widths = widths.repeat(len(freqs)/len(widths))
    if len(widths) != len(freqs):
        raise ValueError("Freqs and widths are not compatible: len(freqs) must "+
                         "be evenly divisible by len(widths).\n"+
                         "len(freqs) = "+str(len(freqs))+"\nlen(widths) = "+
                         str(len(widths)/(len(freqs)/len(widths))))
    
    # std. devs. in the time domain:
    st = widths/(2*N.pi*freqs)
    
    # determine number of samples needed based on wavelet with maximum
    # standard deviation in time domain
    samples = N.ceil(N.max(st)*samplerate*sampling_window)
    
    # determine the scale of the wavelet (cf.
    # scipy.signal.wavelets.morlet docstring):
    scale = (freqs*samples)/(2.*widths*samplerate)
    
    wavelets = N.empty((len(freqs),samples),dtype=N.complex128)
    for i in xrange(len(freqs)):
        wavelets[i] = morlet_wavelet(samples,w=widths[i],s=scale[i],
                                     complete=complete)
    #wavelets = N.array([morlet_wavelet(samples,w=widths[i],s=scale[i],
    #                                   complete=complete)
    #                    for i in xrange(len(scale))])
    energy = N.sqrt(N.sum(N.power(N.abs(wavelets),2.),axis=1)/samplerate)
    norm_factors = N.vstack([1./energy]*samples).T
    return wavelets*norm_factors


def fconv_multi(in1, in2, mode='full'):
    """
    Convolve multiple 1-dimensional arrays using FFT.

    Calls scipy.signal.fft on every row in in1 and in2, multiplies
    every possible pairwise combination of the transformed rows, and
    returns an inverse fft (by calling scipy.signal.ifft) of the
    result. Therefore the output array has as many rows as the product
    of the number of rows in in1 and in2 (the number of colums depend
    on the mode).
    
    Parameters
    ----------
    in1 : {array_like}
        First input array. Must be arranged such that each row is a
        1-D array with data to convolve.
    in2 : {array_like}
        Second input array. Must be arranged such that each row is a
        1-D array with data to convolve.
    mode : {'full','valid','same'},optional
        Specifies the size of the output. See the docstring for
        scipy.signal.convolve() for details.
    
    Returns
    -------
    Array with in1.shape[0]*in2.shape[0] rows with the convolution of
    the 1-D signals in the rows of in1 and in2.
    """    
    # ensure proper number of dimensions
    in1 = N.atleast_2d(in1)
    in2 = N.atleast_2d(in2)

    # get the number of signals and samples in each input
    num1,s1 = in1.shape
    num2,s2 = in2.shape
    
    # see if we will be returning a complex result
    complex_result = (N.issubdtype(in1.dtype, N.complex) or
                      N.issubdtype(in2.dtype, N.complex))

    # determine the size based on the next power of 2
    actual_size = s1+s2-1
    size = N.power(2,nextPow2(actual_size))

    # perform the fft of each row of in1 and in2:
<<<<<<< HEAD
=======
    # in1_fft = N.array([fft(input,size) for input in in1])
    # in2_fft = N.array([fft(input,size) for input in in2])
    # PER: We could easily specify dtype=N.complex128 here, but do we
    # really need to? The below code may be more efficient; if so,
    # uncomment and replace the above code:
>>>>>>> a72f9880
    in1_fft = N.empty((num1,size),dtype=N.complex128)
    for i in xrange(num1):
        in1_fft[i] = fft(in1[i],size)
    in2_fft = N.empty((num2,size),dtype=N.complex128)
    for i in xrange(num2):
        in2_fft[i] = fft(in2[i],size)
    
    # duplicate the signals and multiply before taking the inverse
    in1_fft = in1_fft.repeat(num2,axis=0)
    in1_fft *= N.vstack([in2_fft]*num1)
    ret = ifft(in1_fft)
#     ret = ifft(in1_fft.repeat(num2,axis=0) * \
#                N.vstack([in2_fft]*num1))
    
    # delete to save memory
    del in1_fft, in2_fft
    
    # strip of extra space if necessary
    ret = ret[:,:actual_size]
    
    # determine if complex, keeping only real if not
    if not complex_result:
        ret = ret.real
    
    # now only keep the requested portion
    if mode == "full":
        return ret
    elif mode == "same":
        if s1 > s2:
            osize = s1
        else:
            osize = s2
        return centered(ret,(num1*num2,osize))
    elif mode == "valid":
        return centered(ret,(num1*num2,N.abs(s2-s1)+1))


def phase_pow_multi(freqs, dat, samplerate, widths=5, toReturn='both',
                    time_axis=-1, freq_axis=0, **kwargs):
    """
    Calculate phase and power with wavelets across multiple events.

    Calls the morlet_multi() and fconv_multi() functions to convolve
    dat with Morlet wavelets.  Phase and power over time across all
    events are calculated from the results. Time/samples should
    include a buffer before onsets and after offsets of the events of
    interest to avoid edge effects.

    Parameters
    ----------
    freqs : {int, float, array_like of ints or floats}
        The frequencies of the Morlet wavelets.
    dat : {array_like}
        The data to determine the phase and power of. Time/samples must be
        last dimension and should include a buffer to avoid edge effects.
    samplerate : {float}
        The sample rate of the signal (e.g., 200 Hz).
    widths : {int, float, array_like of ints or floats}
        The width(s) of the wavelets in cycles. See docstring of
        morlet_multi() for details.
    toReturn : {'both','power','phase'}, optional
        Specify whether to return power, phase, or both.
    time_axis : {int},optional
        Index of the time/samples dimension in dat.
        Should be in {-1,0,len(dat.shape)}
    freq_axis : {int},optional
        Index of the frequency dimension in the returned array(s).
        Should be in {0, time_axis, time_axis+1,len(dat.shape)}.
    **kwargs : {**kwargs},optional
        Additional key word arguments to be passed on to morlet_multi().
    
    Returns
    -------
    Array(s) of phase and/or power values as specified in toReturn. The
    returned array(s) has/have one more dimension than dat. The added
    dimension is for the frequencies and is inserted at freq_axis.
    """
    if toReturn != 'both' and toReturn != 'power' and toReturn != 'phase':
        raise ValueError("toReturn must be \'power\', \'phase\', or \'both\' to "+
                         "specify whether power, phase, or both are to be "+
                         "returned. Invalid value: %s " % toReturn)

    # generate array of wavelets:
    wavelets = morlet_multi(freqs,widths,samplerate,**kwargs)

    # make sure we have at least as many data samples as wavelet samples
    if wavelets.shape[1]>dat.shape[time_axis]:
        raise ValueError("The number of data samples is insufficient compared "+
                         "to the number of wavelet samples. Try increasing "+
                         "data samples by using a (longer) buffer.\n data "+
                         "samples: "+str(dat.shape[time_axis])+"\nwavelet "+
                         "samples: "+str(wavelets.shape[1]))
    
    # reshape the data to 2D with time on the 2nd dimension
    origshape = dat.shape
    eegdat = reshapeTo2D(dat,time_axis)

    # calculate wavelet coefficients:
    wavCoef = fconv_multi(wavelets,eegdat,mode='same')

    # Determine shape for ouput arrays with added frequency dimension:
    newshape = list(origshape)
    # freqs must be first for reshapeFrom2D to work
    # XXX
    newshape.insert(0,len(freqs))
    newshape = tuple(newshape)
    
    if toReturn == 'power' or toReturn == 'both':
        # calculate power:
        power = N.power(N.abs(wavCoef),2)
        # reshape to new shape:
        power = reshapeFrom2D(power,time_axis,newshape)

    if toReturn == 'phase' or toReturn == 'both':
        # normalize the phase estimates to length one taking care of
        # instances where they are zero:
        norm_factor = N.abs(wavCoef)
        ind = norm_factor == 0
        norm_factor[ind] = 1.
        wavCoef = wavCoef/norm_factor
        wavCoef[ind] = 0
        # calculate phase:
        phase = N.angle(wavCoef)
        # reshape to new shape
        phase = reshapeFrom2D(phase,time_axis,newshape)

    if toReturn == 'power':
        return power
    elif toReturn == 'phase':
        return phase
    elif toReturn == 'both':
        return phase,power
    

##################
# Old wavelet code
##################

def morlet(freq,t,width):
    """Generate a Morlet wavelet for specified frequncy for times t.
    The wavelet will be normalized so the total energy is 1.  width
    defines the ``width'' of the wavelet in cycles.  A value >= 5 is
    suggested.
    """
    sf = float(freq)/float(width)
    st = 1./(2*N.pi*sf)
    A = 1./N.sqrt(st*N.sqrt(N.pi))
    y = A*N.exp(-N.power(t,2)/(2*N.power(st,2)))*N.exp(2j*N.pi*freq*t)
    return y


def phasePow1d(freq,dat,samplerate,width):
    """ Calculate phase and power for a single freq and 1d signal.

    """
    # set the parameters for the wavelet
    dt = 1./float(samplerate)
    sf = float(freq)/float(width)
    st = 1./(2*N.pi*sf)
    
    # get the morlet wavelet for the proper time range
    t=N.arange(-3.5*st,3.5*st,dt)
    m = morlet(freq,t,width)

    # make sure we are not trying to get a too low a freq
    # for now it is up to them
    #if len(t) > len(dat):
	#raise

    # convolve the wavelet and the signal
    y = N.convolve(m,dat,'full')

    # cut off the extra
    y = y[N.ceil(len(m)/2.)-1:len(y)-N.floor(len(m)/2.)];

    # get the power
    power = N.power(N.abs(y),2)

    # find where the power is zero
    ind = power==0
        
    # normalize the phase estimates to length one
    y[ind] = 1.
    y = y/N.abs(y)
    y[ind] = 0
        
    # get the phase
    phase = N.angle(y)

    return phase,power

def phasePow2d(freq,dat,samplerate,width):
    """ Calculate phase and power for a single freq and 2d signal of shape
    (events,time).

    This will be slightly faster than phasePow1d for multiple events
    because it only calculates the Morlet wavelet once.  """
    # set the parameters for the wavelet
    dt = 1./float(samplerate)
    sf = float(freq)/float(width)
    st = 1./(2*N.pi*sf)
    
    # get the morlet wavelet for the proper time range
    t=N.arange(-3.5*st,3.5*st,dt)
    m = morlet(freq,t,width)

    # make sure is array
    dat = N.asarray(dat)

    # allocate for the necessary space
    wCoef = N.empty(dat.shape,N.complex64)

    for ev,evDat in enumerate(dat):
	# convolve the wavelet and the signal
	y = N.convolve(m,evDat,'full')

	# cut off the extra
	y = y[N.ceil(len(m)/2.)-1:len(y)-N.floor(len(m)/2.)];

	# insert the data
	wCoef[ev] = y

    # get the power
    power = N.power(N.abs(wCoef),2)

    # find where the power is zero
    ind = power==0
        
    # normalize the phase estimates to length one
    wCoef[ind] = 1.
    wCoef = wCoef/N.abs(wCoef)
    wCoef[ind] = 0
        
    # get the phase
    phase = N.angle(wCoef)

    return phase,power

def tsPhasePow(freqs,tseries,width=5,resample=None,keepBuffer=False,
               verbose=False,toReturn='both',freqDimName='freq'):
    """
    Calculate phase and/or power on an TimeSeries, returning new
    TimeSeries instances.
    """
    if (toReturn != 'both') and (toReturn != 'pow') and (toReturn != 'phase'):
        raise ValueError("toReturn must be \'pow\', \'phase\', or \'both\' to\
        specify whether power, phase, or both should be  returned. Invalid\
        value for toReturn: %s " % toReturn)
    
    # first get the phase and power as desired
    res = calcPhasePow(freqs,tseries.data,tseries.samplerate,axis=tseries.tdim,
                       width=width,verbose=verbose,toReturn=toReturn)

    # handle the dims
    tsdims = tseries.dims.copy()

    # add in frequency dimension
    freqDim = Dim(freqDimName,freqs,'Hz')
    tsdims.insert(0,freqDim)
    
    # turn them into timeseries
    if toReturn == 'pow' or toReturn == 'both':
        # turn into a timeseries
        powerAll = TimeSeries(res,tsdims,
                              tseries.samplerate,unit='XXX get pow unit',
                              tdim=-1,buf_samp=tseries.buf_samp)
        powerAll.data[powerAll.data<=0] = N.finfo(powerAll.data.dtype).eps
        # see if resample
        if resample:
            # must take log before the resample
            powerAll.data = N.log10(powerAll.data)
            powerAll.resample(resample)
            powerAll.data = N.power(10,powerAll.data)
        # see if remove buffer
        if not keepBuffer:
            powerAll.removeBuf()
    
    if toReturn == 'phase' or toReturn == 'both':
        # get the phase matrix
        phaseAll = TimeSeries(res,tsdims,
                              tseries.samplerate,unit='radians',
                              tdim=-1,buf_samp=tseries.buf_samp)
        if resample:
            # must unwrap before resampling
            phaseAll.data = N.unwrap(phaseAll.data)
            phaseAll.resample(resample)
            phaseAll.data = N.mod(phaseAll.data+N.pi,2*N.pi)-N.pi;            
        # see if remove buffer
        if not keepBuffer:
            phaseAll.removeBuf()
    
    # see what to return
    if toReturn == 'pow':
        return powerAll
    elif toReturn == 'phase':
        return phaseAll
    elif toReturn == 'both':
        return phaseAll,powerAll
        
    

def calcPhasePow(freqs,dat,samplerate,axis=-1,width=5,verbose=False,toReturn='both'):
    """Calculate phase and power over time with a Morlet wavelet.

    You can optionally pass in downsample, which is the samplerate to
    decimate to following the power/phase calculation. 

    As always, it is best to pass in extra signal (a buffer) on either
    side of the signal of interest because power calculations and
    decimation have edge effects."""

    if toReturn != 'both' and toReturn != 'pow' and toReturn != 'phase':
        raise ValueError("toReturn must be \'pow\', \'phase\', or \'both\' to specify whether power, phase, or both are returned. Invalid value: %s " % toReturn)
    
    # reshape the data to 2D with time on the 2nd dimension
    origshape = dat.shape
    eegdat = reshapeTo2D(dat,axis)

    # allocate
    phaseAll = []
    powerAll = []

    # loop over freqs
    freqs = N.asarray(freqs)
    if len(freqs.shape)==0:
	freqs = N.array([freqs])
    if verbose:
	sys.stdout.write('Calculating wavelet phase/power...\n')
	sys.stdout.write('Freqs (%g to %g): ' % (N.min(freqs),N.max(freqs)))
    for f,freq in enumerate(freqs):
	if verbose:
	    sys.stdout.write('%g ' % (freq))
	    sys.stdout.flush()
	# get the phase and power for that freq
	phase,power = phasePow2d(freq,eegdat,samplerate,width)
        
        # reshape back do original data shape
	if toReturn == 'phase' or toReturn == 'both':
	    phase = reshapeFrom2D(phase,axis,origshape)
	if toReturn == 'pow' or toReturn == 'both':
	    power = reshapeFrom2D(power,axis,origshape)

	# see if allocate
	if len(phaseAll) == 0 and len(powerAll) == 0:
	    if toReturn == 'phase' or toReturn == 'both':
		phaseAll = N.empty(N.concatenate(([len(freqs)],phase.shape)),
				   dtype=phase.dtype)
	    if toReturn == 'pow' or toReturn == 'both':
		powerAll = N.empty(N.concatenate(([len(freqs)],power.shape)),
				   dtype=power.dtype)
        # insert into all
	if toReturn == 'phase' or toReturn == 'both':
	    phaseAll[f] = phase
	if toReturn == 'pow' or toReturn == 'both':
	    powerAll[f] = power

    if verbose:
	sys.stdout.write('\n')

    if toReturn == 'pow':
        return powerAll
    elif toReturn == 'phase':
        return phaseAll
    elif toReturn == 'both':
        return phaseAll,powerAll

<|MERGE_RESOLUTION|>--- conflicted
+++ resolved
@@ -161,14 +161,6 @@
     size = N.power(2,nextPow2(actual_size))
 
     # perform the fft of each row of in1 and in2:
-<<<<<<< HEAD
-=======
-    # in1_fft = N.array([fft(input,size) for input in in1])
-    # in2_fft = N.array([fft(input,size) for input in in2])
-    # PER: We could easily specify dtype=N.complex128 here, but do we
-    # really need to? The below code may be more efficient; if so,
-    # uncomment and replace the above code:
->>>>>>> a72f9880
     in1_fft = N.empty((num1,size),dtype=N.complex128)
     for i in xrange(num1):
         in1_fft[i] = fft(in1[i],size)
