#emacs: -*- mode: python; py-indent-offset: 4; indent-tabs-mode: nil -*-
#ex: set sts=4 ts=4 sw=4 et:
### ### ### ### ### ### ### ### ### ### ### ### ### ### ### ### ### ### ### ##
#
#   See the COPYING file distributed along with the PTSA package for the
#   copyright and license terms.
#
### ### ### ### ### ### ### ### ### ### ### ### ### ### ### ### ### ### ### ##

from dimarray import Dim,DimArray,AttrArray
from ptsa import filt
from ptsa.helper import next_pow2, pad_to_next_pow2

from scipy.signal import resample
import numpy as np
import sys

try:
    import multiprocessing as mp
    has_mp = True
except ImportError:
    has_mp = False

__docformat__ = 'restructuredtext'


class TimeSeries(DimArray):
    """
    TimeSeries(data, tdim, samplerate, *args, **kwargs)

    A subclass of DimArray to hold timeseries data (i.e. data with a
    time dimension and associated sample rate).  It also provides
    methods for manipulating the time dimension, such as resampling
    and filtering the data.
    
    Parameters
    ----------
    data : {array_like}
        The time series data.
    tdim : {str}
        The name of the time dimension.
    samplerate : {float}
        The sample rate of the time dimension. Constrained to be of
        type float (any passed in value is converted to a float).
    *args : {*args},optional
        Additinal custom attributes
    **kwargs : {**kwargs},optional
        Additional custom keyword attributes.

    Note
    ----
    Useful additional (keyword) attributes include dims, dtype, and
    copy (see DimArray docstring for details).

    See also
    --------
    DimArray

    Examples
    --------
    >>> import numpy as np
    >>> import dimarray as da
    >>> import ptsa.data.timeseries as ts
    >>> observations = da.Dim(['a','b','c'],'obs')
    >>> time = da.Dim(np.arange(4),'time')
    >>> data = ts.TimeSeries(np.random.rand(3,4),'time',samplerate=1,
                             dims=[observations,time])
    >>> data
    TimeSeries([[ 0.51244513,  0.39930142,  0.63501339,  0.67071605],
       [ 0.46962664,  0.51071395,  0.46748319,  0.78265951],
       [ 0.85515317,  0.10996395,  0.41642481,  0.50561768]])

    >>> data.samplerate
    1.0
    >>> data.tdim
    'time'
    """

    _required_attrs = {'dims':np.ndarray,
                       'tdim':str,
                       'samplerate':float}
    taxis = property(lambda self:
                     self.get_axis(self.tdim),
                     doc="Numeric time axis (read only).")

    # def __new__(cls, data, dims, tdim, samplerate,
    def __new__(cls, data, tdim, samplerate, *args, **kwargs):
        # make new DimArray with timeseries attributes
        ts = DimArray(data, *args, **kwargs)
        # ensure that tdim is a valid dimension name:
        if not(tdim in ts.dim_names):
            raise ValueError(
                'Provided time dimension name (tdim) is invalid!\n'+
                'Provided value: '+ str(tdim)+'\nAvailable dimensions: '+
                str(ts.dim_names))
        ts.tdim = tdim
        # ensure that sample rate is a float:
        samplerate = float(samplerate)
        # ensure that sample rate is postive:
        if samplerate <= 0:
            raise ValueError(
                'Samplerate must be positive! Provided value: '+
                str(samplerate))
        ts.samplerate = samplerate
        
        # convert to TimeSeries and return:
        return ts.view(cls)
    
    def __setattr__(self, name, value):
        # ensure that tdim is a valid dimension name:
        if name == 'tdim':
            if not(value in self.dim_names):
                raise ValueError(
                    'Provided time dimension name (tdim) is invalid!\n'+
                    'Provided value: '+ str(value)+'\nAvailable dimensions: '+
                    str(self.dim_names))
        # ensure that sample rate is a postive float:
        elif name == 'samplerate':
            value = float(value)
            if value <= 0:
                raise ValueError(
                    'Samplerate must be positive! Provided value: '+
                    str(value))
        DimArray.__setattr__(self,name,value)

    def _ret_func(self, ret, axis):
        """
        Return function output for functions that take an axis
        argument after adjusting dims properly.
        """
        if axis is None:
            # just return what we got
            return ret.view(AttrArray)
        else:
            # see if is time axis
            return_as_dimarray = False
            if self.get_axis(axis) == self.taxis:
                return_as_dimarray = True
            # pop the dim
            ret.dims = ret.dims[np.arange(len(ret.dims))!=axis]
        if return_as_dimarray:
            # The function removed the time dimension, so we return a
            # DimArray instead of a TimeSeries
            return ret.view(DimArray)
        else:
            return ret.view(self.__class__)
    
        
    def remove_buffer(self, duration):
	"""
        Remove the desired buffer duration (in seconds) and reset the
	time range.

        Parameter
        ---------
        duration : {int,float,({int,float},{int,float})}
            The duration to be removed. The units depend on the samplerate:
            E.g., if samplerate is specified in Hz (i.e., samples per second),
            the duration needs to be specified in seconds and if samplerate is
            specified in kHz (i.e., samples per millisecond), the duration needs
            to be specified in milliseconds.
            A single number causes the specified duration to be removed from the
            beginning and end. A 2-tuple can be passed in to specify different
            durations to be removed from the beginning and the end respectively.
            
        Returns
        -------
        ts : {TimeSeries}
            A TimeSeries instance with the requested durations removed from the
            beginning and/or end.
        """
	# see if we need to remove anything
        duration = np.atleast_1d(duration)
        if len(duration) != 2:
            duration = duration.repeat(2)
        num_samp = np.round(self.samplerate * duration)
        # ensure that the number of samples are >= 0:
	if np.any(num_samp<0):
            raise ValueError('Duration must not be negative!'+
                             'Provided values: '+str(duration))
        # remove the buffer from the data
        return self.take(range(int(num_samp[0]),
                               self.shape[self.taxis]-int(num_samp[1])),
                         self.taxis)

    def filtered(self,freq_range,filt_type='stop',order=4):
        """
        Filter the data using a Butterworth filter and return a new
        TimeSeries instance.

        Parameters
        ----------
        freq_range : {array_like}
            The range of frequencies to filter.
        filt_type = {scipy.signal.band_dict.keys()},optional
            Filter type.
        order = {int}
            The order of the filter.

        Returns
        -------
        ts : {TimeSeries}
            A TimeSeries instance with the filtered data.
        """

        filtered_array = filt.buttfilt(np.asarray(self),
                                       freq_range,self.samplerate,filt_type,
                                       order,axis=self.taxis)
        attrs = self._attrs.copy()
        for k in self._required_attrs.keys():
            attrs.pop(k,None)
        return TimeSeries(filtered_array,self.tdim, self.samplerate,
                          dims=self.dims.copy(), **attrs)

    def resampled(self, resampled_rate, window=None,
                  loop_axis=None, num_mp_procs=0, pad_to_pow2=False):
        """
        Resample the data and reset all the time ranges.

        Uses the resample function from scipy.  This method seems to
        be more accurate than the decimate method.

        Parameters
        ----------
        resampled_rate : {float}
            New sample rate to resample to.
        window : {None,str,float,tuple}, optional
            See scipy.signal.resample for details
        loop_axis: {None,str,int}, optional
            Sometimes it might be faster to loop over an axis.
        num_mp_procs: int, optional
            Whether to try and use multiprocessing to loop over axis.
            0 means no multiprocessing
            >0 specifies num procs to use
            None means yes, and use all possible procs
        pad_to_pow2: bool, optional
            Pad along the time dimension to the next power of 2 so
            that the resampling is much faster (experimental).

        Returns
        -------
        ts : {TimeSeries}
            A TimeSeries instance with the resampled data.

        See Also
        --------
        scipy.signal.resample
        """
        # resample the data, getting new time range
        time_range = self[self.tdim]
        new_length = int(np.round(len(time_range)*
                                  resampled_rate/self.samplerate))

        if pad_to_pow2:
            padded_length = 2**next_pow2(len(time_range))
            padded_new_length = int(np.round(padded_length*resampled_rate/self.samplerate))
            time_range = np.hstack([time_range, 
                                    (np.arange(1,padded_length-len(time_range)+1)*np.diff(time_range[-2:]))+time_range[-1]])

        if loop_axis is None:
            # just do standard method on all data at once
            if pad_to_pow2:
                newdat,new_time_range = resample(pad_to_next_pow2(np.asarray(self),axis=self.taxis), 
                                                 padded_new_length, t=time_range,
                                                 axis=self.taxis, window=window)
            else:
                newdat,new_time_range = resample(np.asarray(self),
                                                 new_length, t=time_range,
                                                 axis=self.taxis, window=window)

        else:
            # loop over specified axis
            # get the loop axis name and length
            loop_dim = self.get_dim_name(loop_axis)
            loop_dim_len = len(self[loop_dim])
            # specify empty boolean index
            ind = np.zeros(loop_dim_len,dtype=np.bool)
            newdat = []
            if has_mp and num_mp_procs != 0:
                po = mp.Pool(num_mp_procs)

            for i in range(loop_dim_len):
                ind[i] = True
                dat = self.select(**{loop_dim:ind})
                taxis = dat.taxis
                if has_mp and num_mp_procs != 0:
                    # start async proc
                    if pad_to_pow2:
                        dat = pad_to_next_pow2(np.asarray(dat), axis=dat.taxis)
                        newdat.append(po.apply_async(resample,
                                                     (np.asarray(dat), padded_new_length, time_range,
                                                      taxis, window)))
                    else:
                        newdat.append(po.apply_async(resample,
                                                     (np.asarray(dat), new_length, time_range,
                                                      taxis, window)))
                else:
                    # just call on that dataset
                    sys.stdout.write('%d '%i)
                    sys.stdout.flush()
                    if pad_to_pow2:
                        dat = pad_to_next_pow2(np.asarray(dat), axis=dat.taxis)
                        ndat,new_time_range = resample(np.asarray(dat), padded_new_length, t=time_range,
                                                       axis=taxis, window=window)
                    else:
                        ndat,new_time_range = resample(np.asarray(dat), new_length, t=time_range,
                                                       axis=taxis, window=window)
                    newdat.append(ndat)
                ind[i] = False
            if has_mp and num_mp_procs != 0:
                # aggregate mp results
                po.close()
                #po.join()  
                out = []
                for i in range(len(newdat)):
                    sys.stdout.write('%d '%i)
                    sys.stdout.flush()
                    out.append(newdat[i].get())
                #out = [newdat[i].get() for i in range(len(newdat))]
                newdat = [out[i][0] for i in range(len(out))]
                new_time_range = out[i][1]

            # concatenate the new data
            newdat = np.concatenate(newdat,axis=self.get_axis(loop_axis))

<<<<<<< HEAD
        # sys.stdout.write('\n')
        # sys.stdout.flush()
            
=======
            sys.stdout.write('\n')
            sys.stdout.flush()

        # remove pad if we padded it
        if pad_to_pow2:
            newdat = newdat.take(range(new_length),axis=self.taxis)
            new_time_range = new_time_range[:new_length]

>>>>>>> 9f8f962b
        # set the time dimension
        newdims = self.dims.copy()
        attrs = self.dims[self.taxis]._attrs.copy()
        for k in self.dims[self.taxis]._required_attrs.keys():
            attrs.pop(k,None)
        newdims[self.taxis] = Dim(new_time_range,
                                  self.dims[self.taxis].name,
                                  **attrs)

        attrs = self._attrs.copy()
        for k in self._required_attrs.keys():
            attrs.pop(k,None)
        return TimeSeries(newdat, self.tdim, resampled_rate,
                          dims=newdims, **attrs)

    
    def baseline_corrected(self, base_range):
        """

        Return a baseline corrected timeseries by subtracting the
        average value in the baseline range from all other time points
        for each dimension.

        Parameters
        ----------
        base_range: {tuple}
            Tuple specifying the start and end time range (inclusive) 
            for the baseline.

        Returns
        -------
        ts : {TimeSeries}
            A TimeSeries instance with the baseline corrected data.

        """
        # get the average of baseline range
        baseline = self['time >= %f'%base_range[0],'time <= %f'%base_range[1]].mean('time')

        # replicate over the time dimension
        baseline = baseline.add_dim(self['time']).transpose(self.dim_names)

        # subtract the baseline
        new_dat = self - baseline

        # return a new timeseries
        attrs = self._attrs.copy()
        for k in self._required_attrs.keys():
            attrs.pop(k,None)
        return TimeSeries(new_dat,self.tdim, self.samplerate,
                          dims=self.dims.copy(), **attrs)
        <|MERGE_RESOLUTION|>--- conflicted
+++ resolved
@@ -323,11 +323,6 @@
             # concatenate the new data
             newdat = np.concatenate(newdat,axis=self.get_axis(loop_axis))
 
-<<<<<<< HEAD
-        # sys.stdout.write('\n')
-        # sys.stdout.flush()
-            
-=======
             sys.stdout.write('\n')
             sys.stdout.flush()
 
@@ -336,7 +331,6 @@
             newdat = newdat.take(range(new_length),axis=self.taxis)
             new_time_range = new_time_range[:new_length]
 
->>>>>>> 9f8f962b
         # set the time dimension
         newdims = self.dims.copy()
         attrs = self.dims[self.taxis]._attrs.copy()
